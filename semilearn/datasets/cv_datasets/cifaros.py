--- conflicted
+++ resolved
@@ -206,11 +206,7 @@
                  is_ulb=False,
                  strong_transform=None,
                  onehot=False,
-<<<<<<< HEAD
-                 unknown_classes=[],
-=======
                  unknown_classes=None,
->>>>>>> b29002f6
                  *args, 
                  **kwargs):
         super().__init__(alg,
